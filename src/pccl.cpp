--- conflicted
+++ resolved
@@ -12,26 +12,6 @@
 
 static pcclResult_t internalPcclInit() {
     return pcclSuccess;
-}
-
-size_t pcclDataTypeSize(const pcclDataType_t datatype) {
-    switch (datatype) {
-    case pcclUint8:
-    case pcclInt8:
-        return 1;
-    case pcclUint16:
-        return 2;
-    case pcclUint32:
-    case pcclInt32:
-    case pcclFloat:
-        return 4;
-    case pcclUint64:
-    case pcclInt64:
-    case pcclDouble:
-        return 8;
-    default:
-        return 0;
-    }
 }
 
 pcclResult_t pcclInit() {
@@ -167,14 +147,8 @@
     return pcclSuccess;
 }
 
-<<<<<<< HEAD
-pcclResult_t pcclAllReduceAsync(const void *sendbuff, void *recvbuff, size_t count, pcclDataType_t datatype,
-                                pcclRedOp_t op, uint64_t tag, const pcclComm_t *communicator,
-                                pcclReduceInfo_t *reduce_info_out,
-=======
 pcclResult_t pcclAllReduceAsync(const void *sendbuff, void *recvbuff, const size_t count, const pcclDataType_t datatype,
                                 const pcclRedOp_t op, const uint64_t tag, const pcclComm_t *communicator,
->>>>>>> da151559
                                 pcclAsyncReduceOp_t *reduce_handle_out) {
     PCCL_VALIDATE_INITIALIZED();
     PCCL_VALIDATE(communicator != nullptr, pcclInvalidArgument);
@@ -202,7 +176,7 @@
 
 pcclResult_t pcclAllReduce(const void *sendbuff, void *recvbuff, size_t count, pcclDataType_t datatype,
                            pcclRedOp_t op, uint64_t tag, const pcclComm_t *communicator,
-                           pcclReduceInfo_t *reduce_info_out) {
+                           pcclReduceInfo_t *PCCL_NULLABLE reduce_info_out) {
     PCCL_VALIDATE_INITIALIZED();
     PCCL_VALIDATE(communicator != nullptr, pcclInvalidArgument);
     PCCL_VALIDATE(communicator->ccoip_client != nullptr, pcclInvalidUsage);
@@ -243,7 +217,7 @@
 }
 
 pcclResult_t pcclSynchronizeSharedState(const pcclComm_t *communicator, pcclSharedState_t *shared_state,
-                                        pcclSharedStateSyncInfo_t *sync_info_out) {
+                                        pcclSharedStateSyncInfo_t *PCCL_NULLABLE sync_info_out) {
     PCCL_VALIDATE_INITIALIZED();
     PCCL_VALIDATE(communicator != nullptr, pcclInvalidArgument);
     PCCL_VALIDATE(communicator->ccoip_client != nullptr, pcclInvalidUsage);
