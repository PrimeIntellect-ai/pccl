--- conflicted
+++ resolved
@@ -55,28 +55,6 @@
       - name: Build
         run: cmake --build ${{ steps.strings.outputs.build-output-dir }} --config ${{ matrix.build_type }} --parallel
 
-      - name: Test CPP
+      - name: Test
         working-directory: ${{ steps.strings.outputs.build-output-dir }}
-<<<<<<< HEAD
-        run: ctest --build-config ${{ matrix.build_type }} --output-on-failure
-
-      - name: Compile Python wheel
-        run: cd ${{ github.workspace }}/python/framework && pip3 wheel --verbose -w dist .
-
-      - name: Install Python wheel Win32
-        if: runner.os == 'Windows'
-        run: pip3 install ${{ github.workspace }}/python/framework/dist/pccl-0.1.0-cp39-cp39-win_amd64.whl
-
-      - name: Install Python wheel Unix
-        if: runner.os == 'Linux'
-        run: pip3 install ${{ github.workspace }}/python/framework/dist/*.whl
-
-      - name: Install Pytest
-        run: pip3 install pytest
-
-      - name: Test Python
-        if: runner.os != 'Windows'
-        run: python -m pytest ${{ github.workspace }}/python/tests
-=======
-        run: ctest --verbose --build-config ${{ matrix.build_type }} --output-on-failure
->>>>>>> 35dc48a9
+        run: ctest --verbose --build-config ${{ matrix.build_type }} --output-on-failure