--- conflicted
+++ resolved
@@ -2,14 +2,10 @@
 
 #include <thread>
 #include <csignal>
-<<<<<<< HEAD
-#include <iostream>
-=======
->>>>>>> 8c8f8f17
 
 #define PCCL_CHECK(status) { pcclResult_t status_val = status; if (status_val != pcclSuccess) { std::cerr << "Error: " << status_val << std::endl; exit(1); } }
 
-static pcclMasterInstance_t* master_instance{};
+static pcclMasterInstance_t master_instance{};
 
 void signal_handler(const int signal) {
     if (signal == SIGINT || signal == SIGTERM) {
@@ -20,11 +16,7 @@
 
 int main() {
     ccoip_socket_address_t listen_address {};
-<<<<<<< HEAD
-    listen_address.inet.address.ipv4 = {0, 0, 0, 0};
-=======
     listen_address.inet.ipv4 = {0, 0, 0, 0};
->>>>>>> 8c8f8f17
     listen_address.port = 48148;
 
     // install signal handler for interrupt & termination signals
