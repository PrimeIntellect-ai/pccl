--- conflicted
+++ resolved
@@ -60,7 +60,10 @@
 
         pcclGetAttribute(communicator, PCCL_ATTRIBUTE_CURRENT_WORLD_SIZE, &world_size);
 
-
+        if (world_size < 2) {
+            std::this_thread::sleep_for(std::chrono::seconds(1));
+            continue;
+        }
 
         if (shared_state.revision >= MAX_STEPS) {
             break;
@@ -69,16 +72,8 @@
         fill_uniform(gradients, n_peers);
         pcclAsyncReduceOp_t async_op{};
         do {
-<<<<<<< HEAD
-            pcclReduceInfo_t reduce_info{};
-            pcclAllReduceAsync(gradients, weights, n_peers, pcclFloat, pcclSum, 0, communicator, &reduce_info, &async_op);
-
-            std::cout << "Waiting for async reduce to complete..." << std::endl;
-        } while (pcclAwaitAsyncReduce(&async_op) != pcclSuccess);
-=======
             pcclAllReduceAsync(gradients, weights, n_peers, pcclFloat, pcclSum, 0, communicator, &async_op);
         } while (pcclAwaitAsyncReduce(&async_op, nullptr) != pcclSuccess);
->>>>>>> da151559
 
         shared_state.revision++;
     }
