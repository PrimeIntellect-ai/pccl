--- conflicted
+++ resolved
@@ -69,11 +69,7 @@
     uint64_t rx_bytes;
 } pcclReduceInfo_t;
 
-<<<<<<< HEAD
 typedef struct pcclAsyncReduceOp_t{
-=======
-typedef struct {
->>>>>>> 8c8f8f17
     pcclComm_t *comm;
     uint64_t tag;
 } pcclAsyncReduceOp_t;
@@ -186,11 +182,7 @@
 PCCL_EXPORT pcclResult_t pcclUpdateTopology(pcclComm_t *communicator);
 
 /**
-<<<<<<< HEAD
  * Performs an all reduce operation on a communicator. Blocks untill the all reduce is complete.
-=======
- * Performs an all reduce operation on a communicator. Blocks until the all reduce is complete.
->>>>>>> 8c8f8f17
  *
  * @param sendbuff The buffer to send data from.
  * @param recvbuff The buffer to receive data into.
